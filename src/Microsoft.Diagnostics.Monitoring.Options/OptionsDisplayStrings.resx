--- conflicted
+++ resolved
@@ -766,11 +766,9 @@
     <value>The name of the queue shared access signature (SAS) used to look up the value from the Egress options Properties map.</value>
     <comment>The description provided for the QueueSharedAccessSignatureName parameter on AzureBlobEgressProviderOptions.</comment>
   </data>
-<<<<<<< HEAD
   <data name="DisplayAttributeDescription_EgressOptions_S3Storage" xml:space="preserve">
     <value>Mapping of S3 storage egress provider names to their options.</value>
     <comment>The description provided for the S3Storage parameter on EgressOptions.</comment>
-=======
   <data name="DisplayAttributeDescription_StorageOptions_SharedLibraryPath" xml:space="preserve">
     <value>The location to which libraries shared with target processes will be copied at startup.</value>
     <comment>The description provided for the SharedLibraryPath parameter on StorageOptions.</comment>
@@ -781,6 +779,5 @@
   </data>
   <data name="DisplayAttributeDescription_InProcessFeaturesOptions_Enabled" xml:space="preserve">
     <value>Allows features that require diagnostic components to be loaded into target processes to be enabled. These features may have minimal performance impact on target processes.</value>
->>>>>>> 967d91dc
   </data>
 </root>