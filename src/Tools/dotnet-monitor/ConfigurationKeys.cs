--- conflicted
+++ resolved
@@ -30,10 +30,8 @@
 
         public const string CollectionRuleDefaults = nameof(RootOptions.CollectionRuleDefaults);
 
-<<<<<<< HEAD
+        public const string Templates = nameof(RootOptions.Templates);
+        
         public const string InternalHostBuilderSettings = nameof(InternalHostBuilderSettings);
-=======
-        public const string Templates = nameof(RootOptions.Templates);
->>>>>>> 3f7cd501
     }
 }