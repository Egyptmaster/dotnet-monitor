﻿// Licensed to the .NET Foundation under one or more agreements.
// The .NET Foundation licenses this file to you under the MIT license.
// See the LICENSE file in the project root for more information.

using Microsoft.Extensions.Logging;
using System;

namespace Microsoft.Diagnostics.Tools.Monitor
{
    // The existing EventIds must not be duplicated, reused, or repurposed.
    // New logging events must use the next available EventId.
    internal enum LoggingEventIds
    {
        EgressProviderAdded = 1,
        EgressProviderInvalidOptions = 2,
        EgressProviderInvalidType = 3,
        EgressProviderValidatingOptions = 4,
        EgressCopyActionStreamToEgressStream = 5,
        EgressProviderOptionsValidationFailure = 6,
        EgressProviderOptionValue = 7,
        EgressStreamOptionValue = 8,
        EgressProviderFileName = 9,
        EgressProvideUnableToFindPropertyKey = 10,
        EgressProviderInvokeStreamAction = 11,
        EgressProviderSavedStream = 12,
        NoAuthentication = 13,
        InsecureAutheticationConfiguration = 14,
        UnableToListenToAddress = 15,
        BoundDefaultAddress = 16,
        BoundMetricsAddress = 17,
        OptionsValidationFailure = 18,
        RunningElevated = 19,
        DisabledNegotiateWhileElevated = 20,
        ApiKeyValidationFailure = 21,
        ApiKeyAuthenticationOptionsChanged = 22,
        LogTempApiKey = 23,
        DuplicateEgressProviderIgnored = 24,
        ApiKeyAuthenticationOptionsValidated = 25,
        NotifyPrivateKey = 26,
        DuplicateCollectionRuleActionIgnored = 27,
        DuplicateCollectionRuleTriggerIgnored = 28,
        CollectionRuleStarted = 29,
        CollectionRuleFailed = 30,
        CollectionRuleCompleted = 31,
        CollectionRulesStarted = 32,
        CollectionRuleActionStarted = 33,
        CollectionRuleActionCompleted = 34,
        CollectionRuleTriggerStarted = 35,
        CollectionRuleTriggerCompleted = 36,
        CollectionRuleActionsThrottled = 37,
        CollectionRuleActionFailed = 38,
        CollectionRuleActionsCompleted = 39,
        CollectionRulesStarting = 40,
        DiagnosticRequestCancelled = 41,
        CollectionRuleUnmatchedFilters = 42,
        CollectionRuleConfigurationChanged = 43,
        CollectionRulesStopping = 44,
        CollectionRulesStopped = 45,
        CollectionRuleCancelled = 46,
        DiagnosticRequestFailed = 47,
        InvalidActionReferenceToken = 48,
        InvalidActionReference = 49,
        InvalidActionResultReference = 50,
        ActionSettingsTokenizationNotSupported = 51,
        EndpointTimeout = 52,
        LoadingProfiler = 53,
        SetEnvironmentVariable = 54,
        GetEnvironmentVariable = 55,
        MonitorApiKeyNotConfigured = 56,
        QueueDoesNotExist = 57,
        QueueOptionsPartiallySet = 58,
        WritingMessageToQueueFailed = 59,
        ExperienceSurvey = 60,
<<<<<<< HEAD
        ExtensionProbeStart = 61,
        ExtensionProbeRepo = 62,
        ExtensionProbeSucceeded = 63,
        ExtensionProbeFailed = 64,
        ExtensionStarting = 65,
        ExtensionConfigured = 66,
        ExtensionEgressPayloadCompleted = 67,
        ExtensionExited = 68,
        ExtensionOutputMessage = 69,
        ExtensionErrorMessage = 70,
        ExtensionNotOfType = 71,
        ExtensionDeclarationFileBroken = 72,
        ExtensionProgramMissing = 73,
        ExtensionMalformedOutput = 74,
=======
        DiagnosticPortNotInListenModeForCollectionRules = 61
>>>>>>> 3f7cd501
    }

    internal static class LoggingEventIdsExtensions
    {
        public static EventId EventId(this LoggingEventIds enumVal)
        {
            string name = Enum.GetName(typeof(LoggingEventIds), enumVal);
            int id = enumVal.Id();
            return new EventId(id, name);
        }
        public static int Id(this LoggingEventIds enumVal)
        {
            int id = (int)enumVal;
            return id;
        }
    }
}<|MERGE_RESOLUTION|>--- conflicted
+++ resolved
@@ -71,24 +71,21 @@
         QueueOptionsPartiallySet = 58,
         WritingMessageToQueueFailed = 59,
         ExperienceSurvey = 60,
-<<<<<<< HEAD
-        ExtensionProbeStart = 61,
-        ExtensionProbeRepo = 62,
-        ExtensionProbeSucceeded = 63,
-        ExtensionProbeFailed = 64,
-        ExtensionStarting = 65,
-        ExtensionConfigured = 66,
-        ExtensionEgressPayloadCompleted = 67,
-        ExtensionExited = 68,
-        ExtensionOutputMessage = 69,
-        ExtensionErrorMessage = 70,
-        ExtensionNotOfType = 71,
-        ExtensionDeclarationFileBroken = 72,
-        ExtensionProgramMissing = 73,
-        ExtensionMalformedOutput = 74,
-=======
-        DiagnosticPortNotInListenModeForCollectionRules = 61
->>>>>>> 3f7cd501
+        DiagnosticPortNotInListenModeForCollectionRules = 61,
+        ExtensionProbeStart = 62,
+        ExtensionProbeRepo = 63,
+        ExtensionProbeSucceeded = 64,
+        ExtensionProbeFailed = 65
+        ExtensionStarting = 66,
+        ExtensionConfigured = 67,
+        ExtensionEgressPayloadCompleted = 68,
+        ExtensionExited = 69,
+        ExtensionOutputMessage = 70,
+        ExtensionErrorMessage = 71,
+        ExtensionNotOfType = 72,
+        ExtensionDeclarationFileBroken = 73,
+        ExtensionProgramMissing = 74,
+        ExtensionMalformedOutput = 75,
     }
 
     internal static class LoggingEventIdsExtensions
