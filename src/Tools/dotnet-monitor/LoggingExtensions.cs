--- conflicted
+++ resolved
@@ -2,16 +2,9 @@
 // The .NET Foundation licenses this file to you under the MIT license.
 // See the LICENSE file in the project root for more information.
 
-<<<<<<< HEAD
-using Microsoft.Diagnostics.Monitoring.RestServer;
-using Microsoft.Extensions.Configuration;
-using Microsoft.Extensions.Logging;
-using Microsoft.Extensions.Options;
-=======
 using Microsoft.Extensions.Logging;
 using Microsoft.Extensions.Options;
 using Microsoft.Net.Http.Headers;
->>>>>>> 5f97a715
 using System;
 using System.Collections.Generic;
 using System.ComponentModel.DataAnnotations;
@@ -132,11 +125,7 @@
             LoggerMessage.Define(
                 eventId: new EventId(19, "RunningElevated"),
                 logLevel: LogLevel.Warning,
-<<<<<<< HEAD
-                formatString: $"Metric bindings changed. To host custom metrics over http set {ConfigurationPath.Combine(ConfigurationKeys.Metrics, nameof(MetricsOptions.AllowInsecureChannelForCustomMetrics))} to {true}");
-=======
                 formatString: "The process was launched elevated and will have access to all processes on the system. Do not run elevated unless you need to monitor processes launched by another user (e.g., IIS worker processes)");
->>>>>>> 5f97a715
 
         private static readonly Action<ILogger, Exception> _disabledNegotiateWhileElevated =
             LoggerMessage.Define(
@@ -161,24 +150,6 @@
                 eventId: new EventId(23, "LogTempApiKey"),
                 logLevel: LogLevel.Warning,
                 formatString: "Generated one-time-use ApiKey for dotnet-monitor; use the following header for authorization:{NewLine}{AuthHeaderName}: {AuthScheme} {MonitorApiKey}");
-
-        private static readonly Action<ILogger, string, Exception> _optionsValidationFalure =
-            LoggerMessage.Define<string>(
-                eventId: new EventId(20, "OptionsValidationFailure"),
-                logLevel: LogLevel.Critical,
-                formatString: "{failure}");
-
-        private static readonly Action<ILogger, Exception> _runningElevated =
-            LoggerMessage.Define(
-                eventId: new EventId(21, "RunningElevated"),
-                logLevel: LogLevel.Warning,
-                formatString: "The process was launched elevated and will have access to all processes on the system. Do not run elevated unless you need to monitor processes launched by another user (e.g., IIS worker processes)");
-
-        private static readonly Action<ILogger, Exception> _disabledNegotiateWhileElevated =
-            LoggerMessage.Define(
-                eventId: new EventId(22, "DisabledNegotiateWhileElevated"),
-                logLevel: LogLevel.Warning,
-                formatString: "Negotiate, Kerberos, and NTLM authentication are not enabled when running with elevated permissions.");
 
         public static void EgressProviderAdded(this ILogger logger, string providerName)
         {
@@ -314,22 +285,6 @@
             _logTempKey(logger, Environment.NewLine, HeaderNames.Authorization, Monitoring.RestServer.AuthConstants.ApiKeySchema, monitorApiKey, null);
         }
 
-        public static void OptionsValidationFailure(this ILogger logger, OptionsValidationException exception)
-        {
-            foreach (string failure in exception.Failures)
-                _optionsValidationFalure(logger, failure, null);
-        }
-
-        public static void RunningElevated(this ILogger logger)
-        {
-            _runningElevated(logger, null);
-        }
-
-        public static void DisabledNegotiateWhileElevated(this ILogger logger)
-        {
-            _disabledNegotiateWhileElevated(logger, null);
-        }
-
         private static string Redact(string value)
         {
             return string.IsNullOrEmpty(value) ? value : "<REDACTED>";
