<Dependencies>
  <ProductDependencies>
    <Dependency Name="System.CommandLine.Experimental" Version="&gt;0.2.0-alpha.19213.1">
      <Uri>https://github.com/dotnet/command-line-api</Uri>
      <Sha>166610c56ff732093f0145a2911d4f6c40b786da</Sha>
    </Dependency>
<<<<<<< HEAD
    <Dependency Name="Microsoft.Diagnostics.Monitoring" Version="5.0.236902">
      <Uri>https://github.com/dotnet/diagnostics</Uri>
      <Sha>5366510b270d0f0ebffc9e36e9496688b20b96c2</Sha>
    </Dependency>
    <Dependency Name="Microsoft.Diagnostics.Monitoring.EventPipe" Version="5.0.236902">
      <Uri>https://github.com/dotnet/diagnostics</Uri>
      <Sha>5366510b270d0f0ebffc9e36e9496688b20b96c2</Sha>
=======
    <Dependency Name="Microsoft.Diagnostics.Monitoring" Version="5.0.0-preview.21419.1">
      <Uri>https://github.com/dotnet/diagnostics</Uri>
      <Sha>fff5a538c23a80c3b1545bfe93481329e359189f</Sha>
    </Dependency>
    <Dependency Name="Microsoft.Diagnostics.Monitoring.EventPipe" Version="5.0.0-preview.21419.1">
      <Uri>https://github.com/dotnet/diagnostics</Uri>
      <Sha>fff5a538c23a80c3b1545bfe93481329e359189f</Sha>
>>>>>>> 6377bf97
    </Dependency>
  </ProductDependencies>
  <ToolsetDependencies>
    <Dependency Name="Microsoft.DotNet.Arcade.Sdk" Version="6.0.0-beta.21419.2">
      <Uri>https://github.com/dotnet/arcade</Uri>
      <Sha>23372e950114fb772652f79d9990129db55edff8</Sha>
    </Dependency>
    <Dependency Name="Microsoft.DotNet.XUnitExtensions" Version="6.0.0-beta.21419.2">
      <Uri>https://github.com/dotnet/arcade</Uri>
      <Sha>23372e950114fb772652f79d9990129db55edff8</Sha>
    </Dependency>
    <Dependency Name="Microsoft.FileFormats" Version="1.0.240901">
      <Uri>https://github.com/dotnet/symstore</Uri>
      <Sha>d8e2990b89c53632653d7d67f3481cc72773f25c</Sha>
    </Dependency>
    <Dependency Name="VS.Redist.Common.AspNetCore.SharedFramework.x64.6.0" Version="6.0.0-rc.2.21419.24">
      <Uri>https://github.com/dotnet/aspnetcore</Uri>
      <Sha>b4915a2ceecb7b6ac1bc7d39d55080bd61c27266</Sha>
    </Dependency>
    <Dependency Name="VS.Redist.Common.NetCore.SharedFramework.x64.6.0" Version="6.0.0-rc.2.21420.4">
      <Uri>https://github.com/dotnet/runtime</Uri>
      <Sha>aa219d8aa2a03726e02a643cf8b36fec13d2d484</Sha>
    </Dependency>
  </ToolsetDependencies>
</Dependencies><|MERGE_RESOLUTION|>--- conflicted
+++ resolved
@@ -4,15 +4,6 @@
       <Uri>https://github.com/dotnet/command-line-api</Uri>
       <Sha>166610c56ff732093f0145a2911d4f6c40b786da</Sha>
     </Dependency>
-<<<<<<< HEAD
-    <Dependency Name="Microsoft.Diagnostics.Monitoring" Version="5.0.236902">
-      <Uri>https://github.com/dotnet/diagnostics</Uri>
-      <Sha>5366510b270d0f0ebffc9e36e9496688b20b96c2</Sha>
-    </Dependency>
-    <Dependency Name="Microsoft.Diagnostics.Monitoring.EventPipe" Version="5.0.236902">
-      <Uri>https://github.com/dotnet/diagnostics</Uri>
-      <Sha>5366510b270d0f0ebffc9e36e9496688b20b96c2</Sha>
-=======
     <Dependency Name="Microsoft.Diagnostics.Monitoring" Version="5.0.0-preview.21419.1">
       <Uri>https://github.com/dotnet/diagnostics</Uri>
       <Sha>fff5a538c23a80c3b1545bfe93481329e359189f</Sha>
@@ -20,7 +11,6 @@
     <Dependency Name="Microsoft.Diagnostics.Monitoring.EventPipe" Version="5.0.0-preview.21419.1">
       <Uri>https://github.com/dotnet/diagnostics</Uri>
       <Sha>fff5a538c23a80c3b1545bfe93481329e359189f</Sha>
->>>>>>> 6377bf97
     </Dependency>
   </ProductDependencies>
   <ToolsetDependencies>
