--- conflicted
+++ resolved
@@ -4,15 +4,6 @@
       <Uri>https://github.com/dotnet/command-line-api</Uri>
       <Sha>166610c56ff732093f0145a2911d4f6c40b786da</Sha>
     </Dependency>
-<<<<<<< HEAD
-    <Dependency Name="Microsoft.Diagnostics.Monitoring" Version="5.0.248003">
-      <Uri>https://github.com/dotnet/diagnostics</Uri>
-      <Sha>f15e60ff2091bcc54a8b8de8ce4e9d7de4c5dd62</Sha>
-    </Dependency>
-    <Dependency Name="Microsoft.Diagnostics.Monitoring.EventPipe" Version="5.0.248003">
-      <Uri>https://github.com/dotnet/diagnostics</Uri>
-      <Sha>f15e60ff2091bcc54a8b8de8ce4e9d7de4c5dd62</Sha>
-=======
     <Dependency Name="Microsoft.Diagnostics.Monitoring" Version="5.0.0-preview.21514.2">
       <Uri>https://github.com/dotnet/diagnostics</Uri>
       <Sha>84e364e79abd56d4479dae920a9f6db0803ec493</Sha>
@@ -20,7 +11,6 @@
     <Dependency Name="Microsoft.Diagnostics.Monitoring.EventPipe" Version="5.0.0-preview.21514.2">
       <Uri>https://github.com/dotnet/diagnostics</Uri>
       <Sha>84e364e79abd56d4479dae920a9f6db0803ec493</Sha>
->>>>>>> bdc7e6d0
     </Dependency>
   </ProductDependencies>
   <ToolsetDependencies>
