--- conflicted
+++ resolved
@@ -4,7 +4,6 @@
       <Uri>https://github.com/dotnet/command-line-api</Uri>
       <Sha>166610c56ff732093f0145a2911d4f6c40b786da</Sha>
     </Dependency>
-<<<<<<< HEAD
     <Dependency Name="Microsoft.Diagnostics.Monitoring" Version="5.0.227602">
       <Uri>https://github.com/dotnet/diagnostics</Uri>
       <Sha>f3ffe27acd2739518d359da0284ae6bf9e9e7966</Sha>
@@ -12,15 +11,6 @@
     <Dependency Name="Microsoft.Diagnostics.Monitoring.EventPipe" Version="5.0.227602">
       <Uri>https://github.com/dotnet/diagnostics</Uri>
       <Sha>f3ffe27acd2739518d359da0284ae6bf9e9e7966</Sha>
-=======
-    <Dependency Name="Microsoft.Diagnostics.Monitoring" Version="5.0.0-preview.21366.1">
-      <Uri>https://github.com/dotnet/diagnostics</Uri>
-      <Sha>ce3b20de0dd81ae00f749e5d4d3d92ae7f37fa0d</Sha>
-    </Dependency>
-    <Dependency Name="Microsoft.Diagnostics.Monitoring.EventPipe" Version="5.0.0-preview.21366.1">
-      <Uri>https://github.com/dotnet/diagnostics</Uri>
-      <Sha>ce3b20de0dd81ae00f749e5d4d3d92ae7f37fa0d</Sha>
->>>>>>> 08454f80
     </Dependency>
   </ProductDependencies>
   <ToolsetDependencies>
